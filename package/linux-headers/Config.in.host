comment "Kernel Header Options"

config BR2_PACKAGE_HOST_LINUX_HEADERS
	bool

choice
	prompt "Kernel Headers"
	default BR2_KERNEL_HEADERS_AS_KERNEL if BR2_LINUX_KERNEL
	default BR2_KERNEL_HEADERS_4_10
	help
	  Select the kernel version to get headers from.

	  The kernel headers must be at least as old as the oldest kernel
	  you intend to run on your target.

	  If you use Buildroot to build a kernel, then you can use
	  the sources from that kernel as source for the headers.

	  If you choose a custom version of the kernel headers, or choose
	  to use the same sources as the kernel, you'll have to select
	  (below) the series of that kernel, so that Buildroot can show
	  or hide packages that have strong requirements on the kernel
	  headers.

	config BR2_KERNEL_HEADERS_AS_KERNEL
		bool "Same as kernel being built"
		depends on BR2_LINUX_KERNEL

	config BR2_KERNEL_HEADERS_3_2
		bool "Linux 3.2.x kernel headers"
		depends on !BR2_arc && !BR2_nios2
		select BR2_TOOLCHAIN_HEADERS_AT_LEAST_3_2

	config BR2_KERNEL_HEADERS_3_4
		bool "Linux 3.4.x kernel headers"
		depends on !BR2_arc && !BR2_nios2
		select BR2_TOOLCHAIN_HEADERS_AT_LEAST_3_4

	config BR2_KERNEL_HEADERS_3_10
		bool "Linux 3.10.x kernel headers"
		depends on !BR2_nios2
		select BR2_TOOLCHAIN_HEADERS_AT_LEAST_3_10

	config BR2_KERNEL_HEADERS_3_12
		bool "Linux 3.12.x kernel headers"
		depends on !BR2_nios2
		select BR2_TOOLCHAIN_HEADERS_AT_LEAST_3_12

	config BR2_KERNEL_HEADERS_3_18
		bool "Linux 3.18.x kernel headers"
		depends on !BR2_nios2
		select BR2_TOOLCHAIN_HEADERS_AT_LEAST_3_18

	config BR2_KERNEL_HEADERS_4_1
		bool "Linux 4.1.x kernel headers"
		select BR2_TOOLCHAIN_HEADERS_AT_LEAST_4_1

	config BR2_KERNEL_HEADERS_4_4
		bool "Linux 4.4.x kernel headers"
		select BR2_TOOLCHAIN_HEADERS_AT_LEAST_4_4

	config BR2_KERNEL_HEADERS_4_8
		bool "Linux 4.8.x kernel headers"
		select BR2_TOOLCHAIN_HEADERS_AT_LEAST_4_8

	config BR2_KERNEL_HEADERS_4_9
		bool "Linux 4.9.x kernel headers"
		select BR2_TOOLCHAIN_HEADERS_AT_LEAST_4_9

	config BR2_KERNEL_HEADERS_4_10
		bool "Linux 4.10.x kernel headers"
		select BR2_TOOLCHAIN_HEADERS_AT_LEAST_4_10

	config BR2_KERNEL_HEADERS_VERSION
		bool "Manually specified Linux version"
endchoice

config BR2_DEFAULT_KERNEL_VERSION
	string "linux version"
	depends on BR2_KERNEL_HEADERS_VERSION
	help
	  Specify the version you want to use.
	  E.G.: 3.6.10

choice
	bool "Custom kernel headers series"
	depends on BR2_KERNEL_HEADERS_VERSION || BR2_KERNEL_HEADERS_AS_KERNEL
	help
	  Specify the kernel headers series you manually selected, above.

	  This is used to hide/show some packages that have strict
	  requirements on the version of kernel headers.

config BR2_PACKAGE_HOST_LINUX_HEADERS_CUSTOM_4_10
	bool "4.10.x"
	select BR2_TOOLCHAIN_HEADERS_AT_LEAST_4_10

config BR2_PACKAGE_HOST_LINUX_HEADERS_CUSTOM_4_9
	bool "4.9.x"
	select BR2_TOOLCHAIN_HEADERS_AT_LEAST_4_9

config BR2_PACKAGE_HOST_LINUX_HEADERS_CUSTOM_4_8
	bool "4.8.x"
	select BR2_TOOLCHAIN_HEADERS_AT_LEAST_4_8

config BR2_PACKAGE_HOST_LINUX_HEADERS_CUSTOM_4_7
	bool "4.7.x"
	select BR2_TOOLCHAIN_HEADERS_AT_LEAST_4_7

config BR2_PACKAGE_HOST_LINUX_HEADERS_CUSTOM_4_6
	bool "4.6.x"
	select BR2_TOOLCHAIN_HEADERS_AT_LEAST_4_6

config BR2_PACKAGE_HOST_LINUX_HEADERS_CUSTOM_4_5
	bool "4.5.x"
	select BR2_TOOLCHAIN_HEADERS_AT_LEAST_4_5

config BR2_PACKAGE_HOST_LINUX_HEADERS_CUSTOM_4_4
	bool "4.4.x"
	select BR2_TOOLCHAIN_HEADERS_AT_LEAST_4_4

config BR2_PACKAGE_HOST_LINUX_HEADERS_CUSTOM_4_3
	bool "4.3.x"
	select BR2_TOOLCHAIN_HEADERS_AT_LEAST_4_3

config BR2_PACKAGE_HOST_LINUX_HEADERS_CUSTOM_4_2
	bool "4.2.x"
	select BR2_TOOLCHAIN_HEADERS_AT_LEAST_4_2

config BR2_PACKAGE_HOST_LINUX_HEADERS_CUSTOM_4_1
	bool "4.1.x"
	select BR2_TOOLCHAIN_HEADERS_AT_LEAST_4_1

config BR2_PACKAGE_HOST_LINUX_HEADERS_CUSTOM_4_0
	bool "4.0.x"
	select BR2_TOOLCHAIN_HEADERS_AT_LEAST_4_0

config BR2_PACKAGE_HOST_LINUX_HEADERS_CUSTOM_3_19
	bool "3.19.x"
	select BR2_TOOLCHAIN_HEADERS_AT_LEAST_3_19

config BR2_PACKAGE_HOST_LINUX_HEADERS_CUSTOM_3_18
	bool "3.18.x"
	select BR2_TOOLCHAIN_HEADERS_AT_LEAST_3_18

config BR2_PACKAGE_HOST_LINUX_HEADERS_CUSTOM_3_17
	bool "3.17.x"
	select BR2_TOOLCHAIN_HEADERS_AT_LEAST_3_17

config BR2_PACKAGE_HOST_LINUX_HEADERS_CUSTOM_3_16
	bool "3.16.x"
	select BR2_TOOLCHAIN_HEADERS_AT_LEAST_3_16

config BR2_PACKAGE_HOST_LINUX_HEADERS_CUSTOM_3_15
	bool "3.15.x"
	select BR2_TOOLCHAIN_HEADERS_AT_LEAST_3_15

config BR2_PACKAGE_HOST_LINUX_HEADERS_CUSTOM_3_14
	bool "3.14.x"
	select BR2_TOOLCHAIN_HEADERS_AT_LEAST_3_14

config BR2_PACKAGE_HOST_LINUX_HEADERS_CUSTOM_3_13
	bool "3.13.x"
	select BR2_TOOLCHAIN_HEADERS_AT_LEAST_3_13

config BR2_PACKAGE_HOST_LINUX_HEADERS_CUSTOM_3_12
	bool "3.12.x"
	select BR2_TOOLCHAIN_HEADERS_AT_LEAST_3_12

config BR2_PACKAGE_HOST_LINUX_HEADERS_CUSTOM_3_11
	bool "3.11.x"
	select BR2_TOOLCHAIN_HEADERS_AT_LEAST_3_11

config BR2_PACKAGE_HOST_LINUX_HEADERS_CUSTOM_3_10
	bool "3.10.x"
	select BR2_TOOLCHAIN_HEADERS_AT_LEAST_3_10

config BR2_PACKAGE_HOST_LINUX_HEADERS_CUSTOM_3_9
	bool "3.9.x"
	select BR2_TOOLCHAIN_HEADERS_AT_LEAST_3_9

config BR2_PACKAGE_HOST_LINUX_HEADERS_CUSTOM_3_8
	bool "3.8.x"
	select BR2_TOOLCHAIN_HEADERS_AT_LEAST_3_8

config BR2_PACKAGE_HOST_LINUX_HEADERS_CUSTOM_3_7
	bool "3.7.x"
	select BR2_TOOLCHAIN_HEADERS_AT_LEAST_3_7

config BR2_PACKAGE_HOST_LINUX_HEADERS_CUSTOM_3_6
	bool "3.6.x"
	select BR2_TOOLCHAIN_HEADERS_AT_LEAST_3_6

config BR2_PACKAGE_HOST_LINUX_HEADERS_CUSTOM_3_5
	bool "3.5.x"
	select BR2_TOOLCHAIN_HEADERS_AT_LEAST_3_5

config BR2_PACKAGE_HOST_LINUX_HEADERS_CUSTOM_3_4
	bool "3.4.x"
	select BR2_TOOLCHAIN_HEADERS_AT_LEAST_3_4

config BR2_PACKAGE_HOST_LINUX_HEADERS_CUSTOM_3_3
	bool "3.3.x"
	select BR2_TOOLCHAIN_HEADERS_AT_LEAST_3_3

config BR2_PACKAGE_HOST_LINUX_HEADERS_CUSTOM_3_2
	bool "3.2.x"
	select BR2_TOOLCHAIN_HEADERS_AT_LEAST_3_2

config BR2_PACKAGE_HOST_LINUX_HEADERS_CUSTOM_3_1
	bool "3.1.x"
	select BR2_TOOLCHAIN_HEADERS_AT_LEAST_3_1

config BR2_PACKAGE_HOST_LINUX_HEADERS_CUSTOM_3_0
	bool "3.0.x"
	select BR2_TOOLCHAIN_HEADERS_AT_LEAST_3_0

config BR2_PACKAGE_HOST_LINUX_HEADERS_CUSTOM_REALLY_OLD
	bool "2.6.x"

endchoice

config BR2_DEFAULT_KERNEL_HEADERS
	string
	default "3.2.85"	if BR2_KERNEL_HEADERS_3_2
	default "3.4.113"	if BR2_KERNEL_HEADERS_3_4
	default "3.10.105"	if BR2_KERNEL_HEADERS_3_10
	default "3.12.70"	if BR2_KERNEL_HEADERS_3_12
	default "3.18.48"	if BR2_KERNEL_HEADERS_3_18
	default "3.19.8"	if BR2_KERNEL_HEADERS_3_19
	default "4.0.9"		if BR2_KERNEL_HEADERS_4_0
	default "4.1.38"	if BR2_KERNEL_HEADERS_4_1
	default "4.4.52"	if BR2_KERNEL_HEADERS_4_4
	default "4.8.17"	if BR2_KERNEL_HEADERS_4_8
<<<<<<< HEAD
	default "4.9.13"	if BR2_KERNEL_HEADERS_4_9
=======
	default "4.10"		if BR2_KERNEL_HEADERS_4_10
>>>>>>> 9a6c03a3
	default BR2_DEFAULT_KERNEL_VERSION if BR2_KERNEL_HEADERS_VERSION<|MERGE_RESOLUTION|>--- conflicted
+++ resolved
@@ -232,9 +232,6 @@
 	default "4.1.38"	if BR2_KERNEL_HEADERS_4_1
 	default "4.4.52"	if BR2_KERNEL_HEADERS_4_4
 	default "4.8.17"	if BR2_KERNEL_HEADERS_4_8
-<<<<<<< HEAD
 	default "4.9.13"	if BR2_KERNEL_HEADERS_4_9
-=======
 	default "4.10"		if BR2_KERNEL_HEADERS_4_10
->>>>>>> 9a6c03a3
 	default BR2_DEFAULT_KERNEL_VERSION if BR2_KERNEL_HEADERS_VERSION